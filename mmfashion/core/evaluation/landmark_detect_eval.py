--- conflicted
+++ resolved
@@ -5,33 +5,6 @@
 
 
 class LandmarkDetectorEvaluator(object):
-<<<<<<< HEAD
-     def __init__(self, 
-                  img_size, 
-                  landmark_num, 
-                  prob_threshold=0.6,
-                  dist_threshold=10,
-                  demo=True,
-                  img_name_file='data/Landmark_Detect/Anno/test.txt',
-                  landmark_file='data/Landmark_Detect/Anno/test_landmarks.txt'):
-         self.w = img_size[0]
-         self.h = img_size[1]
-         self.landmark_num = landmark_num
-         self.prob_threshold = prob_threshold
-         self.dist_threshold = dist_threshold
-
-         self.demo = demo
-         if demo:
-            self.img_idx_to_name = {}
-            img_names = open(img_name_file).readlines()
-            for i, img_name in enumerate(img_names):
-                self.img_idx_to_name[i] = img_name.strip('\n')
-
-
-     def compute_distance(self, pred_lms, gt_lms):
-         """ compute the percentage of detected landmarks,
-=======
-
     def __init__(self,
                  img_size,
                  landmark_num,
@@ -44,14 +17,12 @@
         self.dist_threshold = dist_threshold
 
     def compute_distance(self, pred_lms, gt_lms):
-        """ compute the percentage of detected landmarks,
->>>>>>> 0288d70b
+         """ compute the percentage of detected landmarks,
              if pixel distance <= dist_threshold, such landmark is detected
          Args:
              pred_lms(list): predicted landmarks [[pred_lm1_x, pred_lm1_y], [pred_lm2_x, pred_lm2_y], ...]
              gt_lms(list): ground truth landmarks [[gt_lm1_x, gt_lm1_y],[gt_lm2_x, gt_lm2_y], ...]
          """
-<<<<<<< HEAD
          detected = 0 # the number of detected landmarks
          valid = 0 # the number of valid/visible landmarks
          total_lm_num = pred_lms.shape[0]*pred_lms.shape[1]
@@ -87,43 +58,9 @@
          det_percent = 100*float(detected) / valid
          return avg_norm_error, det_percent
 
-
-     def evaluate_landmark_detection(self, pred_vis, pred_lm, vis, landmark):
+    
+    def evaluate_landmark_detection(self, pred_vis, pred_lm, vis, landmark):
          """ Evaluate landmark detection.
-=======
-        detected = 0  # the number of detected landmarks
-        visible = 0  # the number of invisible landmarks
-        total_lm_num = pred_lms.shape[0] * pred_lms.shape[1]
-        norm_error_list = []
-
-        for i, (pred_lms_per_image, gt_lms_per_image) in enumerate(
-                zip(pred_lms, gt_lms)):
-            for j, (pred_lm, gt_lm) in enumerate(
-                    zip(pred_lms_per_image, gt_lms_per_image)):
-                # compute normalized error per landmark
-                gt_lm_x = float(gt_lm[0]) / self.w
-                gt_lm_y = float(gt_lm[1]) / self.h
-                pred_lm_x = float(pred_lm[0]) / self.w
-                pred_lm_y = float(pred_lm[1]) / self.h
-
-                gt_lm_arr = np.array([gt_lm_x, gt_lm_y])
-                pred_lm_arr = np.array([pred_lm_x, pred_lm_y])
-
-                norm_error = norm_dist(gt_lm_arr - pred_lm_arr)
-                norm_error_list.append(norm_error)
-
-                # compute the pixel distance per landmark
-                dist = norm_dist(pred_lm - gt_lm)
-                if dist <= self.dist_threshold:
-                    detected += 1
-
-        avg_norm_error = sum(norm_error_list) / len(norm_error_list)
-        det_percent = 100 * float(detected) / total_lm_num
-        return avg_norm_error, det_percent
-
-    def evaluate_landmark_detection(self, pred_vis, pred_lm, vis, landmark):
-        """ Evaluate landmark detection.
->>>>>>> 0288d70b
          Args:
              pred_vis (tensor): predicted landmark visibility
              pred_lm (tensor): predicted landmarks
@@ -133,44 +70,44 @@
          Returns:
              dist: average value of landmark detection normalized error per image
              detected_lm_percent: average value of detected landmarks per image
-         """
-        batch_size = pred_lm.size(0)
-        pred_lm_np = pred_lm.cpu().detach().numpy()
-        landmark_np = landmark.cpu().detach().numpy()
-        pred_vis = pred_vis.cpu().detach().numpy()
-        vis = vis.cpu().detach().numpy()
+        """
+         batch_size = pred_lm.size(0)
+         pred_lm_np = pred_lm.cpu().detach().numpy()
+         landmark_np = landmark.cpu().detach().numpy()
+         pred_vis = pred_vis.cpu().detach().numpy()
+         vis = vis.cpu().detach().numpy()
 
-        pred_lm_np = np.reshape(
+         pred_lm_np = np.reshape(
             pred_lm_np.astype(np.float), (batch_size, self.landmark_num, 2))
-        landmark_np = np.reshape(
+         landmark_np = np.reshape(
             landmark_np.astype(np.float), (batch_size, self.landmark_num, 2))
 
-        # pred_vis_prob >= self.prob_threshold, view as True
-        pred_vis_prob = np.reshape(pred_vis,
+         # pred_vis_prob >= self.prob_threshold, view as True
+         pred_vis_prob = np.reshape(pred_vis,
                                    (batch_size, self.landmark_num, 1))
-        pred_vis_bool = pred_vis_prob >= self.prob_threshold
-        pred_vis = pred_vis_bool * 1
+         pred_vis_bool = pred_vis_prob >= self.prob_threshold
+         pred_vis = pred_vis_bool * 1
 
-        vis = np.reshape(vis, (batch_size, self.landmark_num, 1))
-        pred_vis = np.reshape(pred_vis, (batch_size, self.landmark_num, 1))
+         vis = np.reshape(vis, (batch_size, self.landmark_num, 1))
+         pred_vis = np.reshape(pred_vis, (batch_size, self.landmark_num, 1))
 
-        normalized_error, det_percent = self.compute_distance(
+         normalized_error, det_percent = self.compute_distance(
             vis * pred_lm_np, vis * landmark_np)
-        return normalized_error, det_percent
+         return normalized_error, det_percent
 
     def compute_vis_prediction_accuracy(self, pred_vis, vis):
-        """ compute the percentage of detected landmarks
+         """ compute the percentage of detected landmarks
          Args:
              pred_vis(list): predicted landmark visibility [[lm1_pred, lm2_pred, ...], ...]
              vis(list): ground truth landmark visibility [[lm1_gt, lm2_gt, ...], ...]
          """
-        batch_size = pred_vis.shape[0]
-        correct = 0
-        total = pred_vis.shape[0] * pred_vis.shape[1]
+         batch_size = pred_vis.shape[0]
+         correct = 0
+         total = pred_vis.shape[0] * pred_vis.shape[1]
 
-        for i, pred_row in enumerate(pred_vis):
-            for j, per_pred in enumerate(pred_row):
-                if per_pred >= 0.5 and vis[i][j] >= 0.5:
+         for i, pred_row in enumerate(pred_vis):
+             for j, per_pred in enumerate(pred_row):
+                 if per_pred >= 0.5 and vis[i][j] >= 0.5:
                     correct += 1
-        acc = float(correct * 100) / total
-        return acc+         acc = float(correct * 100) / total
+         return acc